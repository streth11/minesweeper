--- conflicted
+++ resolved
@@ -22,7 +22,7 @@
         self.debug = debug
         if seed is None:
             self.rng = np.random.default_rng()
-            print(self.rng)
+            #print(self.rng)
         else:
             self.rng = np.random.default_rng(seed=seed)
         self.stop_at_stalemate = False
@@ -429,25 +429,23 @@
 
 
 if __name__ == "__main__":
-<<<<<<< HEAD
+    # seed = np.random.randint(99999)
+    # print(f"Seed = {seed}")
+    # grid = MSGrid(20, 9, nMines=28, seed=None)
     grid = MSGrid(20, 9, nMines=28, seed=100)
-=======
-    seed = np.random.randint(99999)
-    print(f"Seed = {seed}")
-    grid = MSGrid(20, 8, nMines=28, seed=None)
->>>>>>> c6caef9f
+
     grid.instantiateGrid()
     solver = MineSolver(grid, debug=False)
 
     # Print the formatted cell
-    # grid.print(PrintMode.RevealAll)
+    grid.print(PrintMode.RevealAll)
 
     grid.print(PrintMode.RevealMines)
 
-    solver.solve(until_state=MineSolverState.COMBINATION_SOLVE)
+    # solver.solve(until_state=MineSolverState.COMBINATION_SOLVE)
+    solver.solve()
+    grid.print(PrintMode.RevealMines, show_groups=True)
+
     # solver.solve()
-    grid.print(PrintMode.RevealMines, show_groups=True)
-
-    solver.solve()
-
-    grid.print(PrintMode.RevealMines)+
+    grid.print(PrintMode.RevealMines)
